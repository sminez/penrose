--- conflicted
+++ resolved
@@ -1,11 +1,7 @@
 //! A set of clients and accompanying layout logic for display on a single screen
 //!
 //! The [Workspace] struct is Penrose' control structure for what should be displayed on a single
-<<<<<<< HEAD
 //! screen at any one point. Each individual [Client] is owned centrally by the [WindowManager][1]
-=======
-//! screen at any one point. Each individual [Client] is owned centrally by the [WindowManager][2]
->>>>>>> 1ae5ea76
 //! but can be obtained via its ID which is tracked in the `Workspace`. [Layouts][2] are managed per
 //! workspace, allowing you to specialise layout behaviour for individual workspaces if desired.
 //!
